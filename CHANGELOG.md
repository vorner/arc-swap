<<<<<<< HEAD
* Extend documentation about clone behaviour.

# 0.4.7

* Rename the `unstable-weak` to `weak` feature. The support is now available on
  1.45 (currently in beta).
=======
* Avoid `from_ptr(as_ptr())`. Slight change in `RefCnt::inc` which technically
  is API breaking change, but this one should not matter in practice.
>>>>>>> be86a042

# 0.4.6

* Adjust to `Weak::as_ptr` from std (the weak pointer support, relying on
  unstable features).
* Support running on miri (without some optimizations), so dependencies may run
  miri tests.
* Little optimization when waiting out the contention on write operations.

# 0.4.5

* Added `Guard::from_inner`.

# 0.4.4

* Top-level docs rewrite (less rambling, hopefully more readable).

# 0.4.3

* Fix the `Display` implementation on `Guard` to correctly delegate to the
  underlying `Display` implementation.

# 0.4.2

* The Access functionality ‒ ability to pass a handle to subpart of held data to
  somewhere with the ability to update itself.
* Mapped cache can take `FnMut` as well as `Fn`.

# 0.4.1

* Mapped caches ‒ to allow giving access to parts of config only.

# 0.4.0

* Support for Weak pointers.
* RefCnt implemented for Rc.
* Breaking: Big API cleanups.
  - Peek is gone.
  - Terminology of getting the data unified to `load`.
  - There's only one kind of `Guard` now.
  - Guard derefs to the `Arc`/`Option<Arc>` or similar.
  - `Cache` got moved to top level of the crate.
  - Several now unneeded semi-internal traits and trait methods got removed.
* Splitting benchmarks into a separate sub-crate.
* Minor documentation improvements.

# 0.3.11

* Prevention against UB due to dropping Guards and overflowing the guard
  counter (aborting instead, such problem is very degenerate anyway and wouldn't
  work in the first place).

# 0.3.10

* Tweak slot allocation to take smaller performance hit if some leases are held.
* Increase the number of lease slots per thread to 8.
* Added a cache for faster access by keeping an already loaded instance around.

# 0.3.9

* Fix Send/Sync for Guard and Lease (they were broken in the safe but
  uncomfortable direction ‒ not implementing them even if they could).

# 0.3.8

* `Lease<Option<_>>::unwrap()`, `expect()` and `into_option()` for convenient
  use.

# 0.3.7

* Use the correct `#[deprecated]` syntax.

# 0.3.6

* Another locking store (`PrivateSharded`) to complement the global and private
  unsharded ones.
* Comparison to other crates/approaches in the docs.

# 0.3.5

* Updates to documentation, made it hopefully easier to digest.
* Added the ability to separate gen-locks of one ArcSwapAny from others.
* Some speed improvements by inlining.
* Simplified the `lease` method internally, making it faster in optimistic
  cases.

# 0.3.4

* Another potentially weak ordering discovered (with even less practical effect
  than the previous).

# 0.3.3

* Increased potentially weak ordering (probably without any practical effect).

# 0.3.2

* Documentation link fix.

# 0.3.1

* Few convenience constructors.
* More tests (some randomized property testing).

# 0.3.0

* `compare_and_swap` no longer takes `&Guard` as current as that is a sure way
  to create a deadlock.
* Introduced `Lease` for temporary storage, which doesn't suffer from contention
  like `load`, but doesn't block writes like `Guard`. The downside is it slows
  down with number of held by the current thread.
* `compare_and_swap` and `rcu` uses leases.
* Made the `ArcSwap` as small as the pointer itself, by making the
  shards/counters and generation ID global. This comes at a theoretical cost of
  more contention when different threads use different instances.

# 0.2.0

* Added an `ArcSwapOption`, which allows storing NULL values (as None) as well
  as a valid pointer.
* `compare_and_swap` accepts borrowed `Arc` as `current` and doesn't consume one
  ref count.
* Sharding internal counters, to improve performance on read-mostly contented
  scenarios.
* Providing `peek_signal_safe` as the only async signal safe method to use
  inside signal handlers. This removes the footgun with dropping the `Arc`
  returned from `load` inside a signal handler.

# 0.1.4

* The `peek` method to use the `Arc` inside without incrementing the reference
  count.
* Some more (and hopefully better) benchmarks.

# 0.1.3

* Documentation fix (swap is *not* lock-free in current implementation).

# 0.1.2

* More freedom in the `rcu` and `rcu_unwrap` return types.

# 0.1.1

* `rcu` support.
* `compare_and_swap` support.
* Added some primitive benchmarks.

# 0.1.0

* Initial implementation.<|MERGE_RESOLUTION|>--- conflicted
+++ resolved
@@ -1,14 +1,11 @@
-<<<<<<< HEAD
+* Avoid `from_ptr(as_ptr())`. Slight change in `RefCnt::inc` which technically
+  is API breaking change, but this one should not matter in practice.
 * Extend documentation about clone behaviour.
 
 # 0.4.7
 
 * Rename the `unstable-weak` to `weak` feature. The support is now available on
   1.45 (currently in beta).
-=======
-* Avoid `from_ptr(as_ptr())`. Slight change in `RefCnt::inc` which technically
-  is API breaking change, but this one should not matter in practice.
->>>>>>> be86a042
 
 # 0.4.6
 
