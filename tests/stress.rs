//! Stress-tests
//!
//! The tests in here try to torture the implementation with multiple threads, in an attempt to
//! discover any possible race condition.

use std::sync::atomic::{AtomicUsize, Ordering};
use std::sync::{Arc, Mutex, MutexGuard, PoisonError};

use adaptive_barrier::{Barrier, PanicMode};
use arc_swap::strategy::{CaS, DefaultStrategy, IndependentStrategy, Strategy};
use arc_swap::ArcSwapAny;
use crossbeam_utils::thread;
use itertools::Itertools;
use once_cell::sync::Lazy;

static LOCK: Lazy<Mutex<()>> = Lazy::new(|| Mutex::new(()));

/// We want to prevent these tests from running concurrently, because they run multi-threaded.
fn lock() -> MutexGuard<'static, ()> {
    LOCK.lock().unwrap_or_else(PoisonError::into_inner)
}

struct LLNode<S: Strategy<Option<Arc<LLNode<S>>>>> {
    next: ArcSwapAny<Option<Arc<LLNode<S>>>, S>,
    num: usize,
    owner: usize,
}

/// A test that repeatedly builds a linked list concurrently with multiple threads.
///
/// The idea here is to stress-test the RCU implementation and see that no items get lost and that
/// the ref counts are correct afterwards.
fn storm_link_list<S>(node_cnt: usize, iters: usize)
where
    S: Default + CaS<Option<Arc<LLNode<S>>>> + Send + Sync,
{
    let _lock = lock();
    let head = ArcSwapAny::<_, S>::from(None::<Arc<LLNode<S>>>);
    #[cfg(not(miri))]
    let cpus = num_cpus::get();
<<<<<<< HEAD
    let barr = Barrier::new(PanicMode::Poison);
=======
    #[cfg(miri)]
    let cpus = 2;
    // FIXME: If one thread fails, but others don't, it'll deadlock.
    let barr = Barrier::new(cpus);
>>>>>>> 429f3fd2
    thread::scope(|scope| {
        for thread in 0..cpus {
            // We want to borrow these, but that kind-of conflicts with the move closure mode
            let mut barr = barr.clone();
            let head = &head;
            scope.spawn(move |_| {
                let nodes = (0..node_cnt)
                    .map(|i| LLNode {
                        next: ArcSwapAny::from(None),
                        num: i,
                        owner: thread,
                    })
                    .map(Arc::new)
                    .collect::<Vec<_>>();
                for iter in 0..iters {
                    barr.wait(); // Start synchronously
                    for n in nodes.iter().rev() {
                        head.rcu(|head| {
                            n.next.store(head.clone()); // Cloning the optional Arc
                            Some(Arc::clone(n))
                        });
                    }
                    // And do the checks once everyone finishes
                    barr.wait();
                    // First, check that all our numbers are increasing by one and all are present
                    let mut node = head.load();
                    let mut expecting = 0;
                    while node.is_some() {
                        // A bit of gymnastics, we don't have NLL yet and we need to persuade the
                        // borrow checker this is safe.
                        let next = {
                            let inner = node.as_ref().unwrap();
                            if inner.owner == thread {
                                assert_eq!(expecting, inner.num);
                                expecting += 1;
                            }
                            inner.next.load()
                        };
                        node = next;
                    }
                    assert_eq!(node_cnt, expecting);
                    // We don't want to count the ref-counts while someone still plays around with
                    // them and loading.
                    barr.wait();
                    // Now that we've checked we have everything, check that all the nodes have ref
                    // count 2 ‒ once in the vector, once in the linked list.
                    for n in &nodes {
                        assert_eq!(
                            2,
                            Arc::strong_count(n),
                            "Wrong number of counts in item {} in iteration {}",
                            n.num,
                            iter,
                        );
                    }
                    // Reset the head so we don't mix the runs together, which would create a mess.
                    // Also, the tails might disturb the ref counts.
                    barr.wait();
                    head.store(None);
                    nodes.last().unwrap().next.store(None);
                }
                barr.wait();
                // We went through all the iterations. Dismantle the list and see that everything
                // has ref count 1.
                head.store(None);
                for n in &nodes {
                    n.next.store(None);
                }
                barr.wait(); // Wait until everyone resets their own nexts
                for n in &nodes {
                    assert_eq!(1, Arc::strong_count(n));
                }
            });
        }

        drop(barr);
    })
    .unwrap();
}

struct LLNodeCnt<'a> {
    next: Option<Arc<LLNodeCnt<'a>>>,
    num: usize,
    owner: usize,
    live_cnt: &'a AtomicUsize,
}

impl<'a> Drop for LLNodeCnt<'a> {
    fn drop(&mut self) {
        self.live_cnt.fetch_sub(1, Ordering::Relaxed);
    }
}

/// Test where we build and then deconstruct a linked list using multiple threads.
fn storm_unroll<S>(node_cnt: usize, iters: usize)
where
    S: Default + Send + Sync,
    for<'a> S: CaS<Option<Arc<LLNodeCnt<'a>>>>,
{
    let _lock = lock();

    #[cfg(not(miri))]
    let cpus = num_cpus::get();
<<<<<<< HEAD
    let barr = Barrier::new(PanicMode::Poison);
=======
    #[cfg(miri)]
    let cpus = 2;
    let barr = Barrier::new(cpus);
>>>>>>> 429f3fd2
    let global_cnt = AtomicUsize::new(0);
    // We plan to create this many nodes during the whole test.
    let live_cnt = AtomicUsize::new(cpus * node_cnt * iters);
    let head = ArcSwapAny::<_, S>::from(None);
    thread::scope(|scope| {
        for thread in 0..cpus {
            // Borrow these instead of moving.
            let head = &head;
            let mut barr = barr.clone();
            let global_cnt = &global_cnt;
            let live_cnt = &live_cnt;
            scope.spawn(move |_| {
                for _ in 0..iters {
                    barr.wait();
                    // Create bunch of nodes and put them into the list.
                    for i in 0..node_cnt {
                        let mut node = Arc::new(LLNodeCnt {
                            next: None,
                            num: i,
                            owner: thread,
                            live_cnt,
                        });
                        head.rcu(|head| {
                            // Clone Option<Arc>
                            Arc::get_mut(&mut node).unwrap().next = head.clone();
                            Arc::clone(&node)
                        });
                    }
                    barr.wait();
                    // Keep removing items, count how many there are and that they increase in each
                    // thread's list.
                    let mut last_seen = vec![node_cnt; cpus];
                    let mut cnt = 0;
                    while let Some(node) =
                        head.rcu(|head| head.as_ref().and_then(|h| h.next.clone()))
                    {
                        assert!(last_seen[node.owner] > node.num);
                        last_seen[node.owner] = node.num;
                        cnt += 1;
                    }
                    global_cnt.fetch_add(cnt, Ordering::Relaxed);
                    if barr.wait().is_leader() {
                        assert_eq!(node_cnt * cpus, global_cnt.swap(0, Ordering::Relaxed));
                    }
                }
            });
        }

        drop(barr);
    })
    .unwrap();
    // Everything got destroyed properly.
    assert_eq!(0, live_cnt.load(Ordering::Relaxed));
}

fn load_parallel<S>(iters: usize)
where
    S: Default + Strategy<Arc<usize>> + Send + Sync,
{
    let _lock = lock();
    #[cfg(not(miri))]
    let cpus = num_cpus::get();
    #[cfg(miri)]
    let cpus = 2;
    let shared = ArcSwapAny::<_, S>::from(Arc::new(0));
    thread::scope(|scope| {
        scope.spawn(|_| {
            for i in 0..iters {
                shared.store(Arc::new(i));
            }
        });
        for _ in 0..cpus {
            scope.spawn(|_| {
                for _ in 0..iters {
                    let guards = (0..256).map(|_| shared.load()).collect::<Vec<_>>();
                    for (l, h) in guards.iter().tuple_windows() {
                        assert!(**l <= **h, "{} > {}", l, h);
                    }
                }
            });
        }
    })
    .unwrap();
    let v = shared.load_full();
    assert_eq!(2, Arc::strong_count(&v));
}

#[cfg(not(miri))]
const ITER_SMALL: usize = 100;
#[cfg(not(miri))]
const ITER_MID: usize = 1000;

#[cfg(miri)]
const ITER_SMALL: usize = 2;
#[cfg(miri)]
const ITER_MID: usize = 5;

macro_rules! t {
    ($name: ident, $strategy: ty) => {
        mod $name {
            use super::*;

            #[test]
            fn storm_link_list_small() {
                storm_link_list::<$strategy>(ITER_SMALL, 5);
            }

            #[test]
            #[ignore]
            fn storm_link_list_large() {
                storm_link_list::<$strategy>(10_000, 50);
            }

            #[test]
            fn storm_unroll_small() {
                storm_unroll::<$strategy>(ITER_SMALL, 5);
            }

            #[test]
            #[ignore]
            fn storm_unroll_large() {
                storm_unroll::<$strategy>(10_000, 50);
            }

            #[test]
            fn load_parallel_small() {
                load_parallel::<$strategy>(ITER_MID);
            }

            #[test]
            #[ignore]
            fn load_parallel_large() {
                load_parallel::<$strategy>(100_000);
            }
        }
    };
}

t!(default, DefaultStrategy);
t!(independent, IndependentStrategy);
#[cfg(feature = "experimental-strategies")]
t!(
    simple_genlock,
    arc_swap::strategy::experimental::SimpleGenLock
);<|MERGE_RESOLUTION|>--- conflicted
+++ resolved
@@ -38,14 +38,9 @@
     let head = ArcSwapAny::<_, S>::from(None::<Arc<LLNode<S>>>);
     #[cfg(not(miri))]
     let cpus = num_cpus::get();
-<<<<<<< HEAD
-    let barr = Barrier::new(PanicMode::Poison);
-=======
     #[cfg(miri)]
     let cpus = 2;
-    // FIXME: If one thread fails, but others don't, it'll deadlock.
-    let barr = Barrier::new(cpus);
->>>>>>> 429f3fd2
+    let barr = Barrier::new(PanicMode::Poison);
     thread::scope(|scope| {
         for thread in 0..cpus {
             // We want to borrow these, but that kind-of conflicts with the move closure mode
@@ -149,13 +144,9 @@
 
     #[cfg(not(miri))]
     let cpus = num_cpus::get();
-<<<<<<< HEAD
-    let barr = Barrier::new(PanicMode::Poison);
-=======
     #[cfg(miri)]
     let cpus = 2;
-    let barr = Barrier::new(cpus);
->>>>>>> 429f3fd2
+    let barr = Barrier::new(PanicMode::Poison);
     let global_cnt = AtomicUsize::new(0);
     // We plan to create this many nodes during the whole test.
     let live_cnt = AtomicUsize::new(cpus * node_cnt * iters);
